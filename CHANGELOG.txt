--- conflicted
+++ resolved
@@ -1,5 +1,4 @@
 dev:
-<<<<<<< HEAD
  - obspy.arclink:
    * user keyword is now required during client initialization
  - obspy.core:
@@ -8,19 +7,19 @@
    * new module for CSS (Center for Seismic Studies) format
    * currently read support for waveform data
  - obspy.db:
-   * obspy-indexer script uses from now on hash symbols (#) instead of pipe (|)
-     for features because pipe has a special meaning on most operation systems
+   * obspy-indexer script uses from now on hash symbols (#) instead
+     of pipe (|) for features because pipe has a special meaning on
+     most operating systems
  - obspy.imaging:
    * more options to customize day plots
  - obspy.realtime:
    * two new processing plugins (offset, kurtosis)
+ - obspy.seg2:
+   * adding read support for SEG2 data format code 1 and 2
+     (signed 16bit/32bit integer)
  - obspy.mseed:
    * new kwarg arguments for reading mseed files: header_byteorder and
      verbose
-=======
- - adding support for SEG2 data format code 1 and 2 (signed 16bit/32bit
-   integer)
->>>>>>> 1a1d47e9
 
 0.8.3:
  - circumventing an issue in the current libmseed release that can lead to
